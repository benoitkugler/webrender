--- conflicted
+++ resolved
@@ -4,7 +4,6 @@
 
 import (
 	"fmt"
-	"strings"
 	"testing"
 
 	pr "github.com/benoitkugler/webrender/css/properties"
@@ -171,10 +170,6 @@
 		  </style>
 		  <div></div>
 		`, prop))
-<<<<<<< HEAD
-		_ = style.Get(strings.ReplaceAll(prop, "-", "_")) // just check for crashes
-=======
 		_ = style.Get(prop.Key()) // just check for crashes
->>>>>>> c463beaf
 	}
 }