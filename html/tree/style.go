// This module takes care of steps 3 and 4 of “CSS 2.1 processing model”:
// Retrieve stylesheets associated with a document and annotate every Element
// with a value for every CSS property.
//
// http://www.w3.org/TR/CSS21/intro.html#processing-model
//
// This module does this in more than two steps. The
// `getAllComputedStyles` function does everything, but it is itsef
// based on other functions in this module.
//
// :copyright: Copyright 2011-2014 Simon Sapin and contributors, see AUTHORS.
// :license: BSD, see LICENSE for details.
package tree

import (
	"fmt"
	"strconv"
	"strings"
	"unicode"

	"github.com/benoitkugler/webrender/css/counters"
	"github.com/benoitkugler/webrender/logger"
	"github.com/benoitkugler/webrender/text"

	"golang.org/x/net/html/atom"

	"github.com/benoitkugler/webrender/css/selector"

	"github.com/benoitkugler/webrender/css/parser"
	pr "github.com/benoitkugler/webrender/css/properties"
	"github.com/benoitkugler/webrender/css/validation"
	"github.com/benoitkugler/webrender/utils"
	"golang.org/x/net/html"
)

// Reject anything not in here
var pseudoElements = utils.NewSet("", "before", "after", "marker", "first-line", "first-letter", "footnote-call", "footnote-marker")

type Token = parser.Token

// StyleFor provides a convenience function `Get` to get the computed styles for an Element.
type StyleFor struct {
	cascadedStyles map[utils.ElementKey]cascadedStyle
	computedStyles map[utils.ElementKey]pr.ElementStyle
	textContext    text.TextLayoutContext
	sheets         []sheet
}

func newStyleFor(html *HTML, sheets []sheet, presentationalHints bool,
	targetColllector *TargetCollector, textContext text.TextLayoutContext,
) *StyleFor {
	out := StyleFor{
		cascadedStyles: map[utils.ElementKey]cascadedStyle{},
		computedStyles: map[utils.ElementKey]pr.ElementStyle{},
		sheets:         sheets,
		textContext:    textContext,
	}

	logger.ProgressLogger.Printf("Step 3 - Applying CSS - %d sheet(s)\n", len(sheets))

	for _, styleAttr := range findStyleAttributes(html.Root, presentationalHints, html.BaseUrl) {
		// Element, declarations, BaseUrl = attributes
		style, ok := out.cascadedStyles[styleAttr.element.ToKey("")]
		if !ok {
			style = cascadedStyle{}
			out.cascadedStyles[styleAttr.element.ToKey("")] = style
		}
		for _, decl := range validation.PreprocessDeclarations(styleAttr.baseUrl, styleAttr.declaration) {
			// name, values, importance = decl
			precedence := declarationPrecedence("author", decl.Important)
			we := weight{precedence: precedence, specificity: styleAttr.specificity}
			oldWeight := style[decl.Name].weight
			if oldWeight.isNone() || oldWeight.Less(we) {
				style[decl.Name] = weigthedValue{weight: we, value: decl.Value}
			}
		}
	}

	// First, add declarations and set computed styles for "real" elements *in
	// tree order*. Tree order is important so that parents have computed
	// styles before their children, for inheritance.

	// Iterate on all elements, even if there is no cascaded style for them.
	iter := html.Root.Iter()
	for iter.HasNext() {
		element := iter.Next()
		for _, sh := range sheets {
			// sheet, origin, sheetSpecificity
			// Add declarations for matched elements
			matchedSelectors := sh.sheet.Matcher.Match(element.AsHtmlNode())
			for _, sel := range matchedSelectors {
				// specificity, order, pseudoType, declarations = selector
				specificity := sel.specificity
				if len(sh.specificity) == 3 {
					specificity = selector.Specificity{sh.specificity[0], sh.specificity[1], sh.specificity[2]}
				}
				key := element.ToKey(sel.pseudoType)
				style, in := out.cascadedStyles[key]
				if !in {
					style = cascadedStyle{}
					out.cascadedStyles[key] = style
				}

				for _, decl := range sel.payload {
					// name, values, importance = decl
					precedence := declarationPrecedence(sh.origin, decl.Important)
					we := weight{precedence: precedence, specificity: specificity}
					oldWeight := style[decl.Name].weight
					if oldWeight.isNone() || oldWeight.Less(we) {
						style[decl.Name] = weigthedValue{weight: we, value: decl.Value}
					}
				}
			}
		}
		out.setComputedStyles(element, (*utils.HTMLNode)(element.Parent), html.Root, "", html.BaseUrl,
			targetColllector)
	}

	// Then computed styles for pseudo elements, in any order.
	// Pseudo-elements inherit from their associated Element so they come
	// last. Do them in a second pass as there is no easy way to iterate
	// on the pseudo-elements for a given Element with the current structure
	// of CascadedStyles. (Keys are (Element, pseudoType) tuples.)

	// Only iterate on pseudo-elements that have cascaded styles. (Others
	// might as well not exist.)
	for key := range out.cascadedStyles {
		// Element, pseudoType
		if key.PseudoType != "" && !key.IsPageType() {
			out.setComputedStyles(key.Element, key.Element, html.Root,
				key.PseudoType, html.BaseUrl, targetColllector)
			// The pseudo-Element inherits from the Element.
		}
	}

	// Clear the cascaded styles, we don't need them anymore. Keep the
	// dictionary, it is used later for page margins.
	for k := range out.cascadedStyles {
		delete(out.cascadedStyles, k)
	}

	return &out
}

// Set the computed values of styles to “Element“.
//
// Take the properties left by “applyStyleRule“ on an Element or
// pseudo-Element and assign computed values with respect to the cascade,
// declaration priority (ie. “!important“) and selector specificity.
func (sf *StyleFor) setComputedStyles(element, parent Element,
	root *utils.HTMLNode, pseudoType, baseUrl string,
	targetCollector *TargetCollector,
) {
	var (
		parentStyle pr.ElementStyle
		rootStyle_  rootStyle
	)
	if element == root && pseudoType == "" {
		if node, ok := parent.(*utils.HTMLNode); parent != nil && (ok && node != nil) {
			panic("parent should be nil here")
		}
		rootStyle_ = rootStyle{
			// When specified on the font-size property of the Root Element, the
			// rem units refer to the property’s initial value.
			fontSize: pr.InitialValues.GetFontSize(),
		}
	} else {
		if parent == nil {
			panic("parent shouldn't be nil here")
		}
		parentStyle = sf.computedStyles[parent.ToKey("")]
		rootStyle_ = rootStyle{
			fontSize: sf.computedStyles[utils.ElementKey{Element: root, PseudoType: ""}].GetFontSize(),
		}
	}
	key := element.ToKey(pseudoType)
	cascaded, in := sf.cascadedStyles[key]
	if !in {
		cascaded = cascadedStyle{}
	}
	sf.computedStyles[key] = computedFromCascaded(element, cascaded, parentStyle,
		rootStyle_, pseudoType, baseUrl, targetCollector, sf.textContext)

	// The style of marker is deleted when display is different from
	// list-item.
	if pseudoType == "" {
		hasBroken := false
		for _, pseudo := range [...]string{"", "before", "after"} {
			key := element.ToKey(pseudo)
			pseudoStyle := sf.cascadedStyles[key]
			if display, has := pseudoStyle[pr.PDisplay.Key()]; has {
				if v := display.value; v.SpecialProperty == nil {
					if c := v.ToCascaded(); c.Default == 0 {
						if c.ToCSS().(pr.Display).Has("list-item") {
							hasBroken = true
							break
						}
					}
				}
			}
		}
		if !hasBroken {
			key := element.ToKey("marker")
			delete(sf.cascadedStyles, key)
		}
	}
}

func (s StyleFor) Get(element Element, pseudoType string) pr.ElementStyle {
	style := s.computedStyles[element.ToKey(pseudoType)]
	if style != nil {
		display := style.GetDisplay()
		if display.Has("table") && style.GetBorderCollapse() == "collapse" {
			// Padding do not apply
			style.SetPaddingTop(pr.ZeroPixels.ToValue())
			style.SetPaddingBottom(pr.ZeroPixels.ToValue())
			style.SetPaddingLeft(pr.ZeroPixels.ToValue())
			style.SetPaddingRight(pr.ZeroPixels.ToValue())
		}

		if d := display[0]; display[1] == "" && display[2] == "" && strings.HasPrefix(d, "table-") && d != "table-caption" {
			// Margins do not apply
			style.SetMarginTop(pr.ZeroPixels.ToValue())
			style.SetMarginBottom(pr.ZeroPixels.ToValue())
			style.SetMarginLeft(pr.ZeroPixels.ToValue())
			style.SetMarginRight(pr.ZeroPixels.ToValue())
		}
	}
	return style
}

func (s StyleFor) addPageDeclarations(page_T utils.PageElement) {
	for _, sh := range s.sheets {
		// Add declarations for page elements
		for _, pageR := range sh.sheet.pageRules {
			// Rule, selectorList, declarations
			for _, sel := range pageR.selectors {
				// specificity, pseudoType, selector_page_type = selector
				if pageTypeMatch(sel.pageType, page_T) {
					specificity := sel.specificity
					if len(sh.specificity) == 3 {
						specificity = selector.Specificity{sh.specificity[0], sh.specificity[1], sh.specificity[2]}
					}
					style, in := s.cascadedStyles[page_T.ToKey(sel.pseudoType)]
					if !in {
						style = cascadedStyle{}
						s.cascadedStyles[page_T.ToKey(sel.pseudoType)] = style
					}

					for _, decl := range pageR.declarations {
						// name, values, importance
						precedence := declarationPrecedence(sh.origin, decl.Important)
						we := weight{precedence: precedence, specificity: specificity}
						oldWeight := style[decl.Name].weight
						if oldWeight.isNone() || oldWeight.Less(we) {
							style[decl.Name] = weigthedValue{weight: we, value: decl.Value}
						}
					}
				}
			}
		}
	}
}

// pr.ElementStyle provides on demand access of computed properties
// for a box.

var (
	_ pr.ElementStyle = (*ComputedStyle)(nil)
	_ pr.ElementStyle = (*AnonymousStyle)(nil)
)

type propsCache struct {
	known []pr.CssProperty
	vars  map[string]pr.CssProperty
}

func newPropsCache() propsCache {
	return propsCache{
		vars: make(map[string]pr.CssProperty),
	}
}

func (c propsCache) get(key pr.PropKey) (out pr.CssProperty, ok bool) {
	if k := int(key.KnownProp); k != 0 {
		if k >= len(c.known) {
			return
		}
		out = c.known[k]
		ok = out != nil
	} else {
		out, ok = c.vars[key.Var]
	}
	return
}

func (c *propsCache) Set(key pr.PropKey, value pr.CssProperty) {
	if k := int(key.KnownProp); k != 0 {
		L := len(c.known)
		if k < L {
			c.known[k] = value
		} else { // grow to at least k+1
			if cap(c.known) < k+1 {
				c.known = append(c.known, make([]pr.CssProperty, k+1-L)...)
			}
			c.known = c.known[:k+1]
			c.known[k] = value
		}
	} else {
		c.vars[key.Var] = value
	}
}

func (c propsCache) delete(key pr.PropKey) {
	if k := int(key.KnownProp); k != 0 {
		if k >= len(c.known) {
			return
		}
		c.known[key.KnownProp] = nil
	} else {
		delete(c.vars, key.Var)
	}
}

func (c *propsCache) updateWith(other propsCache) {
	if Lo, Lc := len(other.known), len(c.known); Lo > Lc {
		c.known = append(c.known, make([]pr.CssProperty, Lo-Lc)...)
	}
	for k, v := range other.known {
		if v != nil {
			c.known[k] = v
		}
	}
	for k, v := range other.vars {
		c.vars[k] = v
	}
}

// subset of properties of the root element
type rootStyle struct {
	fontSize pr.Value
}

// ComputedStyle provides on demand access of computed properties
type ComputedStyle struct {
	propsCache

	textContext text.TextLayoutContext
	parentStyle pr.ElementStyle
	element     Element

	cache pr.TextRatioCache

	variables  map[string]pr.ValidatedProperty
	rootStyle  rootStyle
	cascaded   cascadedStyle
	pseudoType string
	baseUrl    string
	specified  pr.SpecifiedAttributes
}

func newComputedStyle(parentStyle pr.ElementStyle, cascaded cascadedStyle,
	element Element, pseudoType string, rootStyle rootStyle, baseUrl string, textContext text.TextLayoutContext,
) *ComputedStyle {
	out := &ComputedStyle{
		propsCache: newPropsCache(),

		variables:   make(map[string]pr.ValidatedProperty),
		textContext: textContext,
		parentStyle: parentStyle,
		cascaded:    cascaded,
		element:     element,
		pseudoType:  pseudoType,
		rootStyle:   rootStyle,
		baseUrl:     baseUrl,
	}

	// inherit the variables
	if parentStyle != nil {
		for k, v := range parentStyle.Variables() {
			out.variables[k] = v
		}
	}
	for k, v := range cascaded {
		if k.Var != "" {
			out.variables[k.Var] = v.value
		}
	}
	// inherit the cache
	if parentStyle != nil {
		out.cache = parentStyle.Cache()
	} else {
		out.cache = pr.NewTextRatioCache()
	}

	// Set specified value needed for computed value
	_, position := out.cascadeValue(pr.PPosition.Key())
	_, display := out.cascadeValue(pr.PDisplay.Key())
	_, float := out.cascadeValue(pr.PFloat.Key())

	if position.SpecialProperty == nil && position.ToCascaded().Default == 0 {
		out.specified.Position = position.ToCascaded().ToCSS().(pr.BoolString)
	}
	if display.SpecialProperty == nil && display.ToCascaded().Default == 0 {
		out.specified.Display = display.ToCascaded().ToCSS().(pr.Display)
	}
	if float.SpecialProperty == nil && float.ToCascaded().Default == 0 {
		out.specified.Float = float.ToCascaded().ToCSS().(pr.String)
	}

	return out
}

func (c *ComputedStyle) isRootElement() bool { return c.parentStyle == nil }

func (c *ComputedStyle) Copy() pr.ElementStyle {
	out := newComputedStyle(c.parentStyle, c.cascaded, c.element, c.pseudoType, c.rootStyle, c.baseUrl, c.textContext)
	out.propsCache.updateWith(c.propsCache)
	return out
}

func (c *ComputedStyle) ParentStyle() pr.ElementStyle               { return c.parentStyle }
func (c *ComputedStyle) Variables() map[string]pr.ValidatedProperty { return c.variables }
func (c *ComputedStyle) Cache() pr.TextRatioCache                   { return c.cache }
func (c *ComputedStyle) Specified() pr.SpecifiedAttributes          { return c.specified }

func (c *ComputedStyle) cascadeValue(key pr.PropKey) (pr.DefaultKind, pr.ValidatedProperty) {
	var (
		value   pr.ValidatedProperty
		keyword pr.DefaultKind
	)

	if casc, in := c.cascaded[key]; in {
		value = casc.value
		if value.SpecialProperty == nil {
			keyword = value.ToCascaded().Default
		}
	} else {
		if pr.Inherited.Has(key.KnownProp) {
			keyword = pr.Inherit
		} else {
			keyword = pr.Initial
		}
	}

	if keyword == pr.Inherit && c.isRootElement() {
		// On the Root Element, "inherit" from initial values
		keyword = pr.Initial
	}

	if keyword == pr.Initial {
		value_ := pr.InitialValues[key.KnownProp]
		value = pr.AsCascaded(value_).AsValidated()
	} else if keyword == pr.Inherit {
		value_ := c.parentStyle.Get(key)
		value = pr.AsCascaded(value_).AsValidated()
	}

	return keyword, value
}

// provide on demand computation
func (c *ComputedStyle) Get(key pr.PropKey) pr.CssProperty {
	// check the cache
	if v, has := c.propsCache.get(key); has {
		return v
	}

	keyword, value := c.cascadeValue(key)

	if keyword == pr.Initial && !pr.InitialNotComputed.Has(key.KnownProp) {
		// The value is the same as when computed
		c.Set(key, value.ToCascaded().ToCSS())
	} else if keyword == pr.Inherit {
		// Values in parentStyle are already computed.
		c.Set(key, value.ToCascaded().ToCSS())
	}

<<<<<<< HEAD
	if strings.HasPrefix(key, "text_decoration_") && value.SpecialProperty == nil && c.parentStyle != nil {
=======
	if key.KnownProp.IsTextDecoration() && value.SpecialProperty == nil && c.parentStyle != nil {
>>>>>>> c463beaf
		_, isCascaded := c.cascaded[key]
		value_ := textDecoration(key.KnownProp, value.ToCascaded().ToCSS(), c.parentStyle.Get(key), isCascaded)
		value = pr.AsCascaded(value_).AsValidated()
		c.delete(key)
	} else if key.KnownProp == pr.PPage && value.SpecialProperty == nil && value.ToCascaded().Default == 0 && value.ToCascaded().ToCSS().(pr.Page).String == "auto" {
		// The page property does not inherit. However, if the page value on
		// an Element is auto, then its used value is the value specified on
		// its nearest ancestor with a non-auto value. When specified on the
		// Root Element, the used value for auto is the empty string.
		value_ := pr.Page{Valid: true, String: ""}
		if c.parentStyle != nil {
			value_ = c.parentStyle.GetPage()
		}
		value = pr.AsCascaded(value_).AsValidated()
		c.delete(key)
	}

	// check the cache again
	if v, has := c.propsCache.get(key); has {
		return v
	}

	var (
		newValue             pr.CascadedProperty
		alreadyComputedValue bool
	)

	// special case for content property. See validation.multiValProperties
	if key.KnownProp == pr.PContent && value.SpecialProperty == nil && value.ToCascaded().Default == 0 {
		contentValue := value.ToCascaded().ToCSS().(pr.SContent)
		resolvedContents := make(pr.ContentProperties, 0, len(contentValue.Contents))
		for _, v := range contentValue.Contents {
			if varData, ok := v.Content.(pr.VarData); ok {
				newValue, alreadyComputedValue = computeVariable(varData, key, c.variables, c.baseUrl, c.parentStyle)
				if newValue.Default != 0 {
					logger.WarningLogger.Printf("invalid default in content: %v", newValue)
					newValue.Default = 0
				}
				newValue, _ := newValue.ToCSS().(pr.SContent)
				if len(newValue.Contents) == 1 {
					resolvedContents = append(resolvedContents, newValue.Contents[0])
				}
			} else {
				resolvedContents = append(resolvedContents, v)
			}
		}
		contentValue.Contents = resolvedContents
		value = pr.AsCascaded(contentValue).AsValidated()
	}

	if varData, ok := value.SpecialProperty.(pr.VarData); ok {
		newValue, alreadyComputedValue = computeVariable(varData, key, c.variables, c.baseUrl, c.parentStyle)
	} else {
		newValue = value.ToCascaded()
	}
	if newValue.Default != 0 {
		logger.WarningLogger.Printf("invalid default after variable resolution: %v", newValue)
		newValue.Default = 0
	}

	outValue := newValue.ToCSS()

	fn := computerFunctions[key.KnownProp]
	if fn != nil && !alreadyComputedValue {
		outValue = fn(c, key.KnownProp, outValue)
	}
	c.Set(key, outValue)
	return outValue
}

// AnonymousStyle provides on demand access of computed properties,
// optimized for anonymous boxes
type AnonymousStyle struct {
	propsCache

	parentStyle pr.ElementStyle
	cache       pr.TextRatioCache
	variables   map[string]pr.ValidatedProperty

	specified pr.SpecifiedAttributes
}

func newAnonymousStyle(parentStyle pr.ElementStyle) *AnonymousStyle {
	out := &AnonymousStyle{
		propsCache:  newPropsCache(),
		parentStyle: parentStyle,
		variables:   make(map[string]pr.ValidatedProperty),
	}
	// inherit the variables
	if parentStyle != nil {
		for k, v := range parentStyle.Variables() {
			out.variables[k] = v
		}
	}
	// inherit the cache
	if parentStyle != nil {
		out.cache = parentStyle.Cache()
	} else {
		out.cache = pr.NewTextRatioCache()
	}

	// border-*-style is none, so border-width computes to zero.
	// Other than that, properties that would need computing are
	// border-*-color, but they do not apply.
	out.propsCache.Set(pr.PBorderTopWidth.Key(), pr.Value{})
	out.propsCache.Set(pr.PBorderBottomWidth.Key(), pr.Value{})
	out.propsCache.Set(pr.PBorderLeftWidth.Key(), pr.Value{})
	out.propsCache.Set(pr.PBorderRightWidth.Key(), pr.Value{})
	out.propsCache.Set(pr.POutlineWidth.Key(), pr.Value{})

	out.specified.Display = out.GetDisplay()
	out.specified.Float = out.GetFloat()
	out.specified.Position = out.GetPosition()
	return out
}

func (c *AnonymousStyle) Copy() pr.ElementStyle {
	out := newAnonymousStyle(c.parentStyle)
	out.propsCache.updateWith(c.propsCache)
	return out
}

func (c *AnonymousStyle) ParentStyle() pr.ElementStyle               { return c.parentStyle }
func (c *AnonymousStyle) Variables() map[string]pr.ValidatedProperty { return c.variables }
func (c *AnonymousStyle) Cache() pr.TextRatioCache                   { return c.cache }
func (c *AnonymousStyle) Specified() pr.SpecifiedAttributes          { return c.specified }

func (a *AnonymousStyle) Get(key pr.PropKey) pr.CssProperty {
	// check the cache
	if v, has := a.propsCache.get(key); has {
		return v
	}

	var value pr.CssProperty
	if pr.Inherited.Has(key.KnownProp) || key.Var != "" {
		value = a.parentStyle.Get(key)
	} else if key.KnownProp == pr.PPage {
		// page is not inherited but taken from the ancestor if 'auto'
		value = a.parentStyle.Get(key)
	} else if key.KnownProp.IsTextDecoration() {
		value = textDecoration(key.KnownProp, pr.InitialValues[key.KnownProp], a.parentStyle.Get(key), false)
	} else {
		value = pr.InitialValues[key.KnownProp]
	}

	a.propsCache.Set(key, value) // caches the value
	return value
}

// ResolveColor return the color for `key`, replacing
// `currentColor` with p["color"]
// It panics if the key has not concrete type `Color`
// replace Python getColor function
func ResolveColor(style pr.ElementStyle, key pr.KnownProp) pr.Color {
	value := style.Get(key.Key()).(pr.Color)
	if value.Type == parser.ColorCurrentColor {
		return style.GetColor()
	}
	return value
}

func pageTypeMatch(selectorPageType pageSelector, pageType utils.PageElement) bool {
	if selectorPageType.Side != "" && selectorPageType.Side != pageType.Side {
		return false
	}
	if selectorPageType.Blank && selectorPageType.Blank != pageType.Blank {
		return false
	}
	if selectorPageType.First && selectorPageType.First != pageType.First {
		return false
	}
	if selectorPageType.Name != "" && selectorPageType.Name != pageType.Name {
		return false
	}
	if !selectorPageType.Index.IsNone() {
		a, b := selectorPageType.Index.A, selectorPageType.Index.B
		// TODO: handle group
		offset := pageType.Index + 1 - b
		if a == 0 {
			return offset == 0
		} else {
			return offset/a >= 0 && offset%a == 0
		}
	}
	return true
}

func textDecoration(key pr.KnownProp, value, parentValue pr.CssProperty, cascaded bool) pr.CssProperty {
	// The text-decoration-* properties are not inherited but propagated
	// using specific rules.
	// See https://drafts.csswg.org/css-text-decor-3/#line-decoration
	// TODO: these rules don’t follow the specification.
	switch key {
	case pr.PTextDecorationColor, pr.PTextDecorationStyle:
		if !cascaded {
			value = parentValue
		}
	case pr.PTextDecorationLine:
		pv := parentValue.(pr.Decorations)
		v := value.(pr.Decorations)
		value = v.Union(pv)
	}
	return value
}

// Yield the stylesheets in “elementTree“.
// The output order is the same as the source order.
func findStylesheets(wrapperElement *utils.HTMLNode, deviceMediaType string, urlFetcher utils.UrlFetcher, baseUrl string,
	fontConfig *text.FontConfiguration, counterStyle counters.CounterStyle, pageRules *[]PageRule,
) (out []CSS) {
	sel := selector.MustCompile("style, link")
	for _, _element := range selector.MatchAll((*html.Node)(wrapperElement), sel) {
		element := (*utils.HTMLNode)(_element)
		mimeType := element.Get("type")
		if mimeType == "" {
			mimeType = "text/css"
		}
		mimeType = strings.TrimSpace(strings.SplitN(mimeType, ";", 2)[0])
		// Only keep "type/subtype" from "type/subtype ; param1; param2".
		if mimeType != "text/css" {
			continue
		}
		mediaAttr := strings.TrimSpace(element.Get("media"))
		if mediaAttr == "" {
			mediaAttr = "all"
		}
		media := strings.Split(mediaAttr, ",")
		for i, s := range media {
			media[i] = strings.TrimSpace(s)
		}
		if !evaluateMediaQuery(media, deviceMediaType) {
			continue
		}
		switch element.DataAtom {
		case atom.Style:
			// Content is text that is directly in the <style> Element, not its
			// descendants
			content := element.GetChildrenText()
			// ElementTree should give us either unicode or  ASCII-only
			// bytestrings, so we don"t need `encoding` here.
			css, err := NewCSS(utils.InputString(content), baseUrl, urlFetcher, false, deviceMediaType,
				fontConfig, nil, pageRules, counterStyle)
			if err != nil {
				logger.WarningLogger.Printf("Invalid style %s : %s \n", content, err)
			} else {
				out = append(out, css)
			}
		case atom.Link:
			if element.Get("href") != "" {
				if !element.HasLinkType("stylesheet") || element.HasLinkType("alternate") {
					continue
				}
				href := element.GetUrlAttribute("href", baseUrl, false)
				if href != "" {
					css, err := NewCSS(utils.InputUrl(href), "", urlFetcher, true, deviceMediaType,
						fontConfig, nil, pageRules, counterStyle)
					if err != nil {
						logger.WarningLogger.Printf("Failed to load stylesheet at %s : %s \n", href, err)
					} else {
						out = append(out, css)
					}
				}
			}
		}
	}
	return out
}

// Return True if all characters in S are digits and there is at least one character in S, False otherwise.
func isDigit(s string) bool {
	if len(s) == 0 {
		return false
	}
	for _, r := range s {
		if !unicode.IsDigit(r) {
			return false
		}
	}
	return true
}

// Yield “specificity, (Element, declaration, BaseUrl)“ rules.
// Rules from "style" attribute are returned with specificity
// “(1, 0, 0)“.
// If “presentationalHints“ is “true“, rules from presentational hints
// are returned with specificity “(0, 0, 0)“.
// presentationalHints=false
func findStyleAttributes(tree *utils.HTMLNode, presentationalHints bool, baseUrl string) (out []styleAttrSpec) {
	checkStyleAttribute := func(element *utils.HTMLNode, styleAttribute string) styleAttr {
		declarations := parser.ParseDeclarationListString(styleAttribute, false, false)
		return styleAttr{element: element, declaration: declarations, baseUrl: baseUrl}
	}

	iter := tree.Iter()
	for iter.HasNext() {
		element := iter.Next()
		specificity := selector.Specificity{1, 0, 0}
		styleAttribute := element.Get("style")
		if styleAttribute != "" {
			out = append(out, styleAttrSpec{specificity: specificity, styleAttr: checkStyleAttribute(element, styleAttribute)})
		}
		if !presentationalHints {
			continue
		}
		specificity = selector.Specificity{0, 0, 0}
		switch element.DataAtom {
		case atom.Body:
			// TODO: we should check the container frame Element
			for _, pp := range [4][2]string{{"height", "top"}, {"height", "bottom"}, {"width", "left"}, {"width", "right"}} {
				part, position := pp[0], pp[1]
				styleAttribute = ""
				for _, prop := range [2]string{"margin" + part, position + "margin"} {
					s := element.Get(prop)
					if s != "" {
						styleAttribute = fmt.Sprintf("margin-%s:%spx", position, s)
						break
					}
				}
				if styleAttribute != "" {
					out = append(out, styleAttrSpec{specificity: specificity, styleAttr: checkStyleAttribute(element, styleAttribute)})
				}
			}
			if element.Get("background") != "" {
				styleAttribute = fmt.Sprintf("background-image:url(%s)", element.Get("background"))
				out = append(out, styleAttrSpec{specificity: specificity, styleAttr: checkStyleAttribute(element, styleAttribute)})
			}
			if element.Get("bgcolor") != "" {
				styleAttribute = fmt.Sprintf("background-color:%s", element.Get("bgcolor"))
				out = append(out, styleAttrSpec{specificity: specificity, styleAttr: checkStyleAttribute(element, styleAttribute)})
			}
			if element.Get("text") != "" {
				styleAttribute = fmt.Sprintf("color:%s", element.Get("text"))
				out = append(out, styleAttrSpec{specificity: specificity, styleAttr: checkStyleAttribute(element, styleAttribute)})
			}
		// TODO: we should support link, vlink, alink
		case atom.Center:
			out = append(out, styleAttrSpec{specificity: specificity, styleAttr: checkStyleAttribute(element, "text-align:center")})
		case atom.Div:
			align := strings.ToLower(element.Get("align"))
			switch align {
			case "middle":
				out = append(out, styleAttrSpec{specificity: specificity, styleAttr: checkStyleAttribute(element, "text-align:center")})
			case "center", "left", "right", "justify":
				out = append(out, styleAttrSpec{specificity: specificity, styleAttr: checkStyleAttribute(element, fmt.Sprintf("text-align:%s", align))})
			}
		case atom.Font:
			if element.Get("color") != "" {
				out = append(out, styleAttrSpec{specificity: specificity, styleAttr: checkStyleAttribute(element, fmt.Sprintf("color:%s", element.Get("color")))})
			}
			if element.Get("face") != "" {
				out = append(out, styleAttrSpec{specificity: specificity, styleAttr: checkStyleAttribute(element, fmt.Sprintf("font-family:%s", element.Get("face")))})
			}
			if element.Get("size") != "" {
				size := strings.TrimSpace(element.Get("size"))
				relativePlus := strings.HasPrefix(size, "+")
				relativeMinus := strings.HasPrefix(size, "-")
				if relativePlus || relativeMinus {
					size = strings.TrimSpace(string([]rune(size)[1:]))
				}
				sizeI, err := strconv.Atoi(size)
				if err != nil {
					logger.WarningLogger.Printf("Invalid value for size: %s \n", size)
				} else {
					fontSizes := map[int]string{
						1: "x-small",
						2: "small",
						3: "medium",
						4: "large",
						5: "x-large",
						6: "xx-large",
						7: "48px", // 1.5 * xx-large
					}
					if relativePlus {
						sizeI += 3
					} else if relativeMinus {
						sizeI -= 3
					}
					sizeI = utils.MaxInt(1, utils.MinInt(7, sizeI))
					out = append(out, styleAttrSpec{specificity: specificity, styleAttr: checkStyleAttribute(element, fmt.Sprintf("font-size:%s", fontSizes[sizeI]))})
				}
			}
		case atom.Table:
			// TODO: we should support cellpadding
			if element.Get("cellspacing") != "" {
				out = append(out, styleAttrSpec{specificity: specificity, styleAttr: checkStyleAttribute(element, fmt.Sprintf("border-spacing:%spx", element.Get("cellspacing")))})
			}
			if element.Get("cellpadding") != "" {
				cellpadding := element.Get("cellpadding")
				if isDigit(cellpadding) {
					cellpadding += "px"
				}
				// TODO: don't match subtables cells
				iterElement := element.Iter()
				for iterElement.HasNext() {
					subelement := iterElement.Next()
					if subelement.DataAtom == atom.Td || subelement.DataAtom == atom.Th {
						out = append(out, styleAttrSpec{specificity: specificity, styleAttr: checkStyleAttribute(subelement,
							fmt.Sprintf("padding-left:%s;padding-right:%s;padding-top:%s;padding-bottom:%s;", cellpadding, cellpadding, cellpadding, cellpadding))})
					}
				}
			}
			if element.Get("hspace") != "" {
				hspace := element.Get("hspace")
				if isDigit(hspace) {
					hspace += "px"
				}
				out = append(out, styleAttrSpec{specificity: specificity, styleAttr: checkStyleAttribute(element,
					fmt.Sprintf("margin-left:%s;margin-right:%s", hspace, hspace))})
			}
			if element.Get("vspace") != "" {
				vspace := element.Get("vspace")
				if isDigit(vspace) {
					vspace += "px"
				}
				out = append(out, styleAttrSpec{specificity: specificity, styleAttr: checkStyleAttribute(element,
					fmt.Sprintf("margin-top:%s;margin-bottom:%s", vspace, vspace))})
			}
			if element.Get("width") != "" {
				styleAttribute = fmt.Sprintf("width:%s", element.Get("width"))
				if isDigit(element.Get("width")) {
					styleAttribute += "px"
				}
				out = append(out, styleAttrSpec{specificity: specificity, styleAttr: checkStyleAttribute(element, styleAttribute)})
			}
			if element.Get("height") != "" {
				styleAttribute = fmt.Sprintf("height:%s", element.Get("height"))
				if isDigit(element.Get("height")) {
					styleAttribute += "px"
				}
				out = append(out, styleAttrSpec{specificity: specificity, styleAttr: checkStyleAttribute(element, styleAttribute)})
			}
			if element.Get("background") != "" {
				styleAttribute = fmt.Sprintf("background-image:url(%s)", element.Get("background"))
				out = append(out, styleAttrSpec{specificity: specificity, styleAttr: checkStyleAttribute(element, styleAttribute)})
			}
			if element.Get("bgcolor") != "" {
				styleAttribute = fmt.Sprintf("background-color:%s", element.Get("bgcolor"))
				out = append(out, styleAttrSpec{specificity: specificity, styleAttr: checkStyleAttribute(element, styleAttribute)})
			}
			if element.Get("bordercolor") != "" {
				styleAttribute = fmt.Sprintf("border-color:%s", element.Get("bordercolor"))
				out = append(out, styleAttrSpec{specificity: specificity, styleAttr: checkStyleAttribute(element, styleAttribute)})
			}
			if element.Get("border") != "" {
				styleAttribute = fmt.Sprintf("border-width:%spx", element.Get("border"))
				out = append(out, styleAttrSpec{specificity: specificity, styleAttr: checkStyleAttribute(element, styleAttribute)})
			}
		case atom.Tr, atom.Td, atom.Th, atom.Thead, atom.Tbody, atom.Tfoot:
			align := strings.ToLower(element.Get("align"))
			if align == "left" || align == "right" || align == "justify" {
				// TODO: we should align descendants too
				out = append(out, styleAttrSpec{specificity: specificity, styleAttr: checkStyleAttribute(element, fmt.Sprintf("text-align:%s", align))})
			}
			if element.Get("background") != "" {
				styleAttribute = fmt.Sprintf("background-image:url(%s)", element.Get("background"))
				out = append(out, styleAttrSpec{specificity: specificity, styleAttr: checkStyleAttribute(element, styleAttribute)})
			}
			if element.Get("bgcolor") != "" {
				styleAttribute = fmt.Sprintf("background-color:%s", element.Get("bgcolor"))
				out = append(out, styleAttrSpec{specificity: specificity, styleAttr: checkStyleAttribute(element, styleAttribute)})
			}
			if element.DataAtom == atom.Tr || element.DataAtom == atom.Td || element.DataAtom == atom.Th {
				if element.Get("height") != "" {
					styleAttribute = fmt.Sprintf("height:%s", element.Get("height"))
					if isDigit(element.Get("height")) {
						styleAttribute += "px"
					}
					out = append(out, styleAttrSpec{specificity: specificity, styleAttr: checkStyleAttribute(element, styleAttribute)})
				}
				if element.DataAtom == atom.Td || element.DataAtom == atom.Th {
					if element.Get("width") != "" {
						styleAttribute = fmt.Sprintf("width:%s", element.Get("width"))
						if isDigit(element.Get("width")) {
							styleAttribute += "px"
						}
						out = append(out, styleAttrSpec{specificity: specificity, styleAttr: checkStyleAttribute(element, styleAttribute)})
					}
				}
			}
		case atom.Caption:
			align := strings.ToLower(element.Get("align"))
			// TODO: we should align descendants too
			if align == "left" || align == "right" || align == "justify" {
				out = append(out, styleAttrSpec{specificity: specificity, styleAttr: checkStyleAttribute(element, fmt.Sprintf("text-align:%s", align))})
			}
		case atom.Col:
			if element.Get("width") != "" {
				styleAttribute = fmt.Sprintf("width:%s", element.Get("width"))
				if isDigit(element.Get("width")) {
					styleAttribute += "px"
				}
				out = append(out, styleAttrSpec{specificity: specificity, styleAttr: checkStyleAttribute(element, styleAttribute)})
			}
		case atom.Hr:
			size := 0
			if element.Get("size") != "" {
				var err error
				size, err = strconv.Atoi(element.Get("size"))
				if err != nil {
					logger.WarningLogger.Printf("Invalid value for size: %s \n", element.Get("size"))
				}
			}
			if element.HasAttr("color") || element.HasAttr("noshade") {
				if size >= 1 {
					out = append(out, styleAttrSpec{specificity: specificity, styleAttr: checkStyleAttribute(element, fmt.Sprintf("border-width:%dpx", size/2))})
				}
			} else if size == 1 {
				out = append(out, styleAttrSpec{specificity: specificity, styleAttr: checkStyleAttribute(element, "border-bottom-width:0")})
			} else if size > 1 {
				out = append(out, styleAttrSpec{specificity: specificity, styleAttr: checkStyleAttribute(element, fmt.Sprintf("height:%dpx", size-2))})
			}

			if element.Get("width") != "" {
				styleAttribute = fmt.Sprintf("width:%s", element.Get("width"))
				if isDigit(element.Get("width")) {
					styleAttribute += "px"
				}
				out = append(out, styleAttrSpec{specificity: specificity, styleAttr: checkStyleAttribute(element, styleAttribute)})
			}
			if element.Get("color") != "" {
				out = append(out, styleAttrSpec{specificity: specificity, styleAttr: checkStyleAttribute(element, fmt.Sprintf("color:%s", element.Get("color")))})
			}
		case atom.Iframe, atom.Applet, atom.Embed, atom.Img, atom.Input, atom.Object:
			if element.DataAtom != atom.Input || strings.ToLower(element.Get("type")) == "image" {
				align := strings.ToLower(element.Get("align"))
				if align == "middle" || align == "center" {
					// TODO: middle && center values are wrong
					out = append(out, styleAttrSpec{specificity: specificity, styleAttr: checkStyleAttribute(element, "vertical-align:middle")})
				}
				if element.Get("hspace") != "" {
					hspace := element.Get("hspace")
					if isDigit(hspace) {
						hspace += "px"
					}
					out = append(out, styleAttrSpec{specificity: specificity, styleAttr: checkStyleAttribute(element,
						fmt.Sprintf("margin-left:%s;margin-right:%s", hspace, hspace))})
				}
				if element.Get("vspace") != "" {
					vspace := element.Get("vspace")
					if isDigit(vspace) {
						vspace += "px"
					}
					out = append(out, styleAttrSpec{specificity: specificity, styleAttr: checkStyleAttribute(element,
						fmt.Sprintf("margin-top:%s;margin-bottom:%s", vspace, vspace))})
				}
				// TODO: img seems to be excluded for width && height, but a
				// lot of W3C tests rely on this attribute being applied to img
				if element.Get("width") != "" {
					styleAttribute = fmt.Sprintf("width:%s", element.Get("width"))
					if isDigit(element.Get("width")) {
						styleAttribute += "px"
					}
					out = append(out, styleAttrSpec{specificity: specificity, styleAttr: checkStyleAttribute(element, styleAttribute)})
				}
				if element.Get("height") != "" {
					styleAttribute = fmt.Sprintf("height:%s", element.Get("height"))
					if isDigit(element.Get("height")) {
						styleAttribute += "px"
					}
					out = append(out, styleAttrSpec{specificity: specificity, styleAttr: checkStyleAttribute(element, styleAttribute)})
				}
				if element.DataAtom == atom.Img || element.DataAtom == atom.Object || element.DataAtom == atom.Input {
					if element.Get("border") != "" {
						out = append(out, styleAttrSpec{specificity: specificity, styleAttr: checkStyleAttribute(element,
							fmt.Sprintf("border-width:%spx;border-style:solid", element.Get("border")))})
					}
				}
			}
		case atom.Ol:
			// From https://www.w3.org/TR/css-lists-3/
			if element.Get("start") != "" {
				out = append(out, styleAttrSpec{specificity: specificity, styleAttr: checkStyleAttribute(element,
					fmt.Sprintf("counter-reset:list-item %s;counter-increment:list-item -1", element.Get("start")))})
			}
		case atom.Ul:
			// From https://www.w3.org/TR/css-lists-3/
			if element.Get("value") != "" {
				out = append(out, styleAttrSpec{specificity: specificity, styleAttr: checkStyleAttribute(element,
					fmt.Sprintf("counter-reset:list-item %s;counter-increment:none", element.Get("value")))})
			}
		}
	}
	return out
}

// Return the precedence for a declaration.
// Precedence values have no meaning unless compared to each other.
// Acceptable values for “origin“ are the strings “"author"“, “"user"“
// and “"user agent"“.
func declarationPrecedence(origin string, importance bool) uint8 {
	// See http://www.w3.org/TR/CSS21/cascade.html#cascading-order
	if origin == "user agent" {
		return 1
	} else if origin == "user" && !importance {
		return 2
	} else if origin == "author" && !importance {
		return 3
	} else if origin == "author" { // && importance
		return 4
	} else {
		if origin != "user" {
			logger.WarningLogger.Printf("origin should be 'user' got %s", origin)
		}
		return 5
	}
}

// Get a dict of computed style mixed from parent and cascaded styles.
func ComputedFromCascaded(element Element, cascaded cascadedStyle, parentStyle pr.ElementStyle, textContext text.TextLayoutContext,
) pr.ElementStyle {
	return computedFromCascaded(element, cascaded, parentStyle, rootStyle{}, "", "", nil, textContext)
}

func computedFromCascaded(element Element, cascaded cascadedStyle, parentStyle pr.ElementStyle, rootStyle_ rootStyle, pseudoType, baseUrl string,
	targetCollector *TargetCollector, textContext text.TextLayoutContext,
) pr.ElementStyle {
	if cascaded == nil && parentStyle != nil {
		return newAnonymousStyle(parentStyle)
	}

	style := newComputedStyle(parentStyle, cascaded, element, pseudoType, rootStyle_, baseUrl, textContext)
	if anchor := string(style.GetAnchor()); targetCollector != nil && anchor != "" {
		targetCollector.collectAnchor(anchor)
	}
	return style
}

// either a html node or a page type
type Element interface {
	ToKey(pseudoType string) utils.ElementKey
}

type weight struct {
	precedence  uint8
	specificity selector.Specificity
}

func (w weight) isNone() bool {
	return w == weight{}
}

// Less return `true` if w <= other
func (w weight) Less(other weight) bool {
	return w.precedence < other.precedence || (w.precedence == other.precedence && (w.specificity.Less(other.specificity) || w.specificity == other.specificity))
}

type weigthedValue struct {
	value  pr.ValidatedProperty
	weight weight
}

type cascadedStyle = map[pr.PropKey]weigthedValue

// Parse a page selector rule.
//
//	Return a list of page data if the rule is correctly parsed. Page data are a
//	dict containing:
//	- "side" ("left", "right" or ""),
//	- "blank" (true or false),
//	- "first" (true or false),
//	- "name" (page name string or ""), and
//	- "specificity" (list of numbers).
//	Return ``None` if something went wrong while parsing the rule.
func parsePageSelectors(rule parser.QualifiedRule) (out []pageSelector) {
	// See https://drafts.csswg.org/css-page-3/#syntax-page-selector

	tokens := validation.RemoveWhitespace(*rule.Prelude)

	// TODO: Specificity is probably wrong, should clean and test that.
	if len(tokens) == 0 {
		out = append(out, pageSelector{})
		return out
	}

	for len(tokens) > 0 {
		var types_ pageSelector

		if ident, ok := tokens[0].(parser.IdentToken); ok {
			tokens = tokens[1:]
			types_.Name = string(ident.Value)
			types_.Specificity[0] = 1
		}

		if len(tokens) == 1 {
			return nil
		} else if len(tokens) == 0 {
			out = append(out, types_)
			return out
		}

		for len(tokens) > 0 {
			token_ := tokens[0]
			tokens = tokens[1:]
			literal, ok := token_.(parser.LiteralToken)
			if !ok {
				return nil
			}

			if literal.Value == ":" {
				if len(tokens) == 0 {
					return nil
				}
				switch firstToken := tokens[0].(type) {
				case parser.IdentToken:
					tokens = tokens[1:]
					pseudoClass := firstToken.Value.Lower()
					switch pseudoClass {
					case "left", "right":
						if types_.Side != "" && types_.Side != pseudoClass {
							return nil
						}
						types_.Side = pseudoClass
						types_.Specificity[2] += 1
						continue
					case "blank":
						types_.Blank = true
						types_.Specificity[1] += 1
						continue
					case "first":
						types_.First = true
						types_.Specificity[1] += 1
						continue
					}
				case parser.FunctionBlock:
					tokens = tokens[1:]
					if firstToken.Name != "nth" {
						return nil
					}
					var group []parser.Token
					nth := *firstToken.Arguments
					for i, argument := range *firstToken.Arguments {
						if ident, ok := argument.(parser.IdentToken); ok && ident.Value == "of" {
							nth = (*firstToken.Arguments)[:(i - 1)]
							group = (*firstToken.Arguments)[i:]
						}
					}
					nthValues := parser.ParseNth(nth)
					if nthValues == nil {
						return nil
					}
					if group != nil {
						var group_ []parser.Token
						for _, token := range group {
							if ty := token.Type(); ty != parser.CommentT && ty != parser.WhitespaceTokenT {
								group_ = append(group_, token)
							}
						}
						if len(group_) != 1 {
							return nil
						}
						if _, ok := group_[0].(parser.IdentToken); ok {
							// TODO: handle page groups
							return nil
						}
						return nil
					}
					types_.Index = pageIndex{
						A:     nthValues[0],
						B:     nthValues[1],
						Group: group,
					}
					// TODO: specificity is not specified yet
					// https://github.com/w3c/csswg-drafts/issues/3524
					types_.Specificity[1] += 1
					continue
				}
				return nil

			} else if literal.Value == "," {
				if len(tokens) > 0 && (types_.Specificity != selector.Specificity{}) {
					break
				} else {
					return nil
				}
			}
		}
		out = append(out, types_)
	}
	return out
}

func _isContentNone(rule Token) bool {
	switch token := rule.(type) {
	case parser.QualifiedRule:
		return token.Content == nil
	case parser.AtRule:
		return token.Content == nil
	default:
		return true
	}
}

type selectorPageRule struct {
	pseudoType  string
	pageType    pageSelector
	specificity selector.Specificity
}

type PageRule struct {
	rule         parser.AtRule
	selectors    []selectorPageRule
	declarations []validation.ValidatedProperty
}

// Do the work that can be done early on stylesheet, before they are
// in a document.
// ignoreImports = false
func preprocessStylesheet(deviceMediaType, baseUrl string, stylesheetRules []Token,
	urlFetcher utils.UrlFetcher, matcher *matcher, pageRules *[]PageRule,
	fontConfig *text.FontConfiguration, counterStyle counters.CounterStyle, ignoreImports bool,
) {
	for _, rule := range stylesheetRules {
		if atRule, isAtRule := rule.(parser.AtRule); _isContentNone(rule) && (!isAtRule || atRule.AtKeyword.Lower() != "import") {
			continue
		}

		switch rule := rule.(type) {
		case parser.QualifiedRule:
			declarations := validation.PreprocessDeclarations(baseUrl, parser.ParseDeclarationList(*rule.Content, false, false))
			if len(declarations) > 0 {
				prelude := parser.Serialize(*rule.Prelude)
				selector, err := selector.ParseGroup(prelude)
				if err != nil {
					logger.WarningLogger.Printf("Invalid or unsupported selector '%s', %s \n", prelude, err)
					continue
				}
				for _, sel := range selector {
					if _, in := pseudoElements[sel.PseudoElement()]; !in {
						err = fmt.Errorf("unsupported pseudo-element : %s", sel.PseudoElement())
						break
					}
				}
				if err != nil {
					logger.WarningLogger.Println(err)
					continue
				}
				*matcher = append(*matcher, match{selector: selector, declarations: declarations})
				ignoreImports = true
			} else {
				ignoreImports = true
			}
		case parser.AtRule:
			switch rule.AtKeyword.Lower() {
			case "import":
				if ignoreImports {
					logger.WarningLogger.Printf("@import rule '%s' not at the beginning of the whole rule was ignored. \n",
						parser.Serialize(*rule.Prelude))
					continue
				}

				tokens := validation.RemoveWhitespace(*rule.Prelude)
				var url string
				if len(tokens) > 0 {
					switch str := tokens[0].(type) {
					case parser.URLToken:
						url = str.Value
					case parser.StringToken:
						url = str.Value
					}
				} else {
					continue
				}
				media := parseMediaQuery(tokens[1:])
				if media == nil {
					logger.WarningLogger.Printf("Invalid media type '%s' the whole @import rule was ignored. \n",
						parser.Serialize(*rule.Prelude))
					continue
				}
				if !evaluateMediaQuery(media, deviceMediaType) {
					continue
				}
				url = utils.UrlJoin(baseUrl, url, false, "@import")
				if url != "" {
					_, err := NewCSS(utils.InputUrl(url), "", urlFetcher, false,
						deviceMediaType, fontConfig, matcher, pageRules, counterStyle)
					if err != nil {
						logger.WarningLogger.Printf("Failed to load stylesheet at %s : %s \n", url, err)
					}
				}
			case "media":
				media := parseMediaQuery(*rule.Prelude)
				if media == nil {
					logger.WarningLogger.Printf("Invalid media type '%s' the whole @media rule was ignored. \n",
						parser.Serialize(*rule.Prelude))
					continue
				}
				ignoreImports = true
				if !evaluateMediaQuery(media, deviceMediaType) {
					continue
				}
				contentRules := parser.ParseRuleList(*rule.Content, false, false)
				preprocessStylesheet(
					deviceMediaType, baseUrl, contentRules, urlFetcher,
					matcher, pageRules, fontConfig, counterStyle, true)
			case "page":
				data := parsePageSelectors(rule.QualifiedRule)
				if data == nil {
					logger.WarningLogger.Printf("Unsupported @page selector '%s', the whole @page rule was ignored. \n",
						parser.Serialize(*rule.Prelude))
					continue
				}
				ignoreImports = true
				for _, pageType := range data {
					specificity := pageType.Specificity
					pageType.Specificity = selector.Specificity{}
					content := parser.ParseDeclarationList(*rule.Content, false, false)
					declarations := validation.PreprocessDeclarations(baseUrl, content)

					var selectors []selectorPageRule
					if len(declarations) > 0 {
						selectors = []selectorPageRule{{specificity: specificity, pseudoType: "", pageType: pageType}}
						*pageRules = append(*pageRules, PageRule{rule: rule, selectors: selectors, declarations: declarations})
					}

					for _, marginRule := range content {
						atRule, ok := marginRule.(parser.AtRule)
						if !ok || atRule.Content == nil {
							continue
						}
						declarations = validation.PreprocessDeclarations(
							baseUrl,
							parser.ParseDeclarationList(*atRule.Content, false, false))
						if len(declarations) > 0 {
							selectors = []selectorPageRule{{
								specificity: specificity, pseudoType: "@" + atRule.AtKeyword.Lower(),
								pageType: pageType,
							}}
							*pageRules = append(*pageRules, PageRule{rule: atRule, selectors: selectors, declarations: declarations})
						}
					}
				}
			case "font-face":
				ignoreImports = true
				content := parser.ParseDeclarationList(*rule.Content, false, false)
				ruleDescriptors := validation.PreprocessFontFaceDescriptors(baseUrl, content)
				if ruleDescriptors.Src == nil {
					logger.WarningLogger.Printf(`Missing src descriptor in "@font-face" rule at %d:%d`+"\n",
						rule.Position().Line, rule.Position().Column)
				}
				if ruleDescriptors.FontFamily == "" {
					logger.WarningLogger.Printf(`Missing font-family descriptor in "@font-face" rule at %d:%d`+"\n",
						rule.Position().Line, rule.Position().Column)
				}
				if ruleDescriptors.Src != nil && ruleDescriptors.FontFamily != "" && fontConfig != nil {
					fontConfig.AddFontFace(ruleDescriptors, urlFetcher)
				}

			case "counter-style":
				name := validation.ParseCounterStyleName(*rule.Prelude, counterStyle)
				if name == "" {
					logger.WarningLogger.Printf(`Invalid counter style name %s, the whole @counter-style rule was ignored at %d:%d.`,
						parser.Serialize(*rule.Prelude), rule.Position().Line, rule.Position().Column)
					continue
				}

				ignoreImports = true
				content := parser.ParseDeclarationList(*rule.Content, false, false)
				ruleDescriptors := validation.PreprocessCounterStyleDescriptors(baseUrl, content)

				if err := ruleDescriptors.Validate(); err != nil {
					logger.WarningLogger.Printf("In counter style %s at %d:%d, %s", name, rule.Line, rule.Column, err)
					continue
				}

				counterStyle[name] = ruleDescriptors
			}
		}
	}
}

type sheet struct {
	sheet       CSS
	origin      string
	specificity []int
}

type styleAttr struct {
	element     *utils.HTMLNode
	baseUrl     string
	declaration []Token
}

type styleAttrSpec struct {
	styleAttr
	specificity selector.Specificity
}

// Compute all the computed styles of all elements in `html` document.
// Do everything from finding author stylesheets to parsing and applying them.
//
// Return a `StyleFor` function like object that takes an Element and an optional
// pseudo-Element type, and return a style dict object.
// presentationalHints=false
func GetAllComputedStyles(html *HTML, userStylesheets []CSS,
	presentationalHints bool, fontConfig *text.FontConfiguration,
	counterStyle counters.CounterStyle, pageRules *[]PageRule,
	targetCollector *TargetCollector, forms bool,
	textContext text.TextLayoutContext,
) *StyleFor {
	if counterStyle == nil {
		counterStyle = make(counters.CounterStyle)
	}
	// add the UA counters
	for k, v := range UACounterStyle {
		counterStyle[k] = v
	}

	// List stylesheets. Order here is not important ("origin" is).
	sheets := []sheet{
		{sheet: html.UAStyleSheet, origin: "user agent", specificity: nil},
	}
	if forms {
		sheets = append(sheets, sheet{sheet: html.FormStyleSheet, origin: "user agent", specificity: nil})
	}
	if presentationalHints {
		sheets = append(sheets, sheet{sheet: html.PHStyleSheet, origin: "author", specificity: []int{0, 0, 0}})
	}
	authorShts := findStylesheets(html.Root, html.mediaType, html.UrlFetcher,
		html.BaseUrl, fontConfig, counterStyle, pageRules)
	for _, sht := range authorShts {
		sheets = append(sheets, sheet{sheet: sht, origin: "author", specificity: nil})
	}
	for _, sht := range userStylesheets {
		sheets = append(sheets, sheet{sheet: sht, origin: "user", specificity: nil})
	}
	return newStyleFor(html, sheets, presentationalHints, targetCollector, textContext)
}

// Set style for page types and pseudo-types matching “pageType“.
func (styleFor StyleFor) SetPageComputedStylesT(pageType utils.PageElement, html *HTML) {
	styleFor.addPageDeclarations(pageType)

	// Apply style for page
	// @page inherits from the Root Element :
	// http://lists.w3.org/Archives/Public/www-style/2012Jan/1164.html
	styleFor.setComputedStyles(pageType, html.Root, html.Root, "", html.BaseUrl, nil)

	// Apply style for page pseudo-elements (margin boxes)
	for key := range styleFor.cascadedStyles {
		// Element, pseudoType = key
		if key.PseudoType != "" && key.PageType == pageType {
			// The pseudo-Element inherits from the Element.
			styleFor.setComputedStyles(key.PageType, key.PageType, html.Root, key.PseudoType, html.BaseUrl, nil)
		}
	}
}<|MERGE_RESOLUTION|>--- conflicted
+++ resolved
@@ -476,11 +476,7 @@
 		c.Set(key, value.ToCascaded().ToCSS())
 	}
 
-<<<<<<< HEAD
-	if strings.HasPrefix(key, "text_decoration_") && value.SpecialProperty == nil && c.parentStyle != nil {
-=======
 	if key.KnownProp.IsTextDecoration() && value.SpecialProperty == nil && c.parentStyle != nil {
->>>>>>> c463beaf
 		_, isCascaded := c.cascaded[key]
 		value_ := textDecoration(key.KnownProp, value.ToCascaded().ToCSS(), c.parentStyle.Get(key), isCascaded)
 		value = pr.AsCascaded(value_).AsValidated()
